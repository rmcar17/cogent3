import contextlib
import json
import os
import pickle
import zipfile

from enum import Enum
from gzip import compress as gzip_compress
from gzip import decompress as gzip_decompress
from pathlib import Path
from typing import Optional, Union

import numpy

from cogent3.core.alignment import ArrayAlignment, SequenceCollection
from cogent3.core.moltype import get_moltype
from cogent3.core.profile import (
    make_motif_counts_from_tabular,
    make_motif_freqs_from_tabular,
    make_pssm_from_tabular,
)
from cogent3.evolve.fast_distance import DistanceMatrix
from cogent3.format.alignment import FORMATTERS
from cogent3.parse.sequence import PARSERS
from cogent3.util.deserialise import deserialise_object
from cogent3.util.table import Table

from .composable import LOADER, WRITER, NotCompleted, define_app
from .data_store import (
    ReadOnlyDirectoryDataStore,
    ReadOnlyTinyDbDataStore,
    ReadOnlyZippedDataStore,
    get_data_source,
    load_record_from_json,
    make_record_for_json,
)
from .data_store_new import (
    DataStoreABC,
    get_data_source,
    load_record_from_json,
    make_record_for_json,
)
from .typing import (
    AlignedSeqsType,
    IdentifierType,
    SeqsCollectionType,
    SerialisableType,
    TabularType,
    UnalignedSeqsType,
)


__author__ = "Gavin Huttley"
__copyright__ = "Copyright 2007-2022, The Cogent Project"
__credits__ = ["Gavin Huttley", "Nick Shahmaras"]
__license__ = "BSD-3"
__version__ = "2022.10.31a1"
__maintainer__ = "Gavin Huttley"
__email__ = "Gavin.Huttley@anu.edu.au"
__status__ = "Alpha"


<<<<<<< HEAD
@define_app(skip_not_completed=False)
=======
_datastore_reader_map = {}


class register_datastore_reader:
    """
    registration decorator for read only data store classes

    The registration key must be a string that of the file format suffix
    (more than one suffix can be registered at a time).

    Parameters
    ----------
    args: str or sequence of str
        must be unique, a preceding '.' will be added if not already present
    """

    def __init__(self, *args):
        args = list(args)
        for i, suffix in enumerate(args):
            if suffix is None:
                assert (
                    suffix not in _datastore_reader_map
                ), f"{suffix!r} already in {list(_datastore_reader_map)}"
                continue

            if not isinstance(suffix, str):
                raise TypeError(f"{suffix!r} is not a string")

            if suffix.strip() == suffix and not suffix:
                raise ValueError("cannot have white-space suffix")

            suffix = suffix.strip()
            if suffix:
                suffix = suffix if suffix[0] == "." else f".{suffix}"

            assert (
                suffix not in _datastore_reader_map
            ), f"{suffix!r} already in {list(_datastore_reader_map)}"
            args[i] = suffix

        self._type_str = tuple(args)

    def __call__(self, func):
        for type_str in self._type_str:
            _datastore_reader_map[type_str] = func
        return func


# register the main readers
register_datastore_reader("zip")(ReadOnlyZippedDataStore)
register_datastore_reader("tinydb")(ReadOnlyTinyDbDataStore)
register_datastore_reader(None)(ReadOnlyDirectoryDataStore)


def findall(base_path, suffix="fa", limit=None, verbose=False):
    """returns glob match to suffix, path is relative to base_path

    Parameters
    ----------
    base_path : str
        path to directory or zipped archive
    suffix : str
        suffix of filenames
    limit : int or None
        the number of matches to return
    """
    if not os.path.exists(base_path):
        raise ValueError(f"'{base_path}' does not exist")

    zipped = zipfile.is_zipfile(base_path)
    klass = _datastore_reader_map.get(".zip" if zipped else None)
    data_store = klass(base_path, suffix=suffix, limit=limit, verbose=verbose)
    return data_store.members


def open_data_store(
    base_path: Union[str, Path], suffix=None, limit=None, verbose=False
):
    """returns DataStore containing glob matches to suffix in base_path

    Parameters
    ----------
    base_path : str or Path
        path to directory or zipped archive
    suffix : str
        suffix of filenames
    limit : int or None
        the number of matches to return
    Returns
    -------
    ReadOnlyDirectoryDataStore or ReadOnlyZippedDataStore
    """
    base_path = Path(base_path)
    base_path = base_path.expanduser().absolute()
    if base_path.suffix in (".tinydb", ".sqlitedb"):
        suffix = "json"

    if suffix is None:
        raise ValueError("suffix required")

    if not base_path.exists():
        raise ValueError(f"'{base_path}' does not exist")

    if type(suffix) != str:
        raise ValueError(f"{suffix} is not a string")

    if zipfile.is_zipfile(base_path):
        ds_suffix = ".zip"
    elif base_path.suffix:
        ds_suffix = base_path.suffix
    else:
        ds_suffix = None
    klass = _datastore_reader_map[ds_suffix]
    return klass(base_path, suffix=suffix, limit=limit)


@define_app
>>>>>>> 37a38d64
def pickle_it(data: SerialisableType) -> bytes:
    return pickle.dumps(data)


@define_app(skip_not_completed=False)
def unpickle_it(data: bytes) -> SerialisableType:
    return pickle.loads(data)


@define_app(skip_not_completed=False)
class compress:
    def __init__(self, compressor: callable = gzip_compress):
        """
        Parameters
        ----------
        compressor
            function for compressing bytes data, defaults to gzip
        """
        self.compressor = compressor

    def main(self, data: bytes) -> bytes:
        return self.compressor(data)


@define_app(skip_not_completed=False)
class decompress:
    def __init__(self, decompressor: callable = gzip_decompress):
        """
        Parameters
        ----------
        decompressor
            a function for decompression, defaults to the gzip decompress
            function
        """
        self.decompressor = decompressor

    def main(self, data: bytes) -> bytes:
        return self.decompressor(data)


def _as_dict(obj) -> dict:
    with contextlib.suppress(AttributeError):
        obj = obj.to_rich_dict()
    return obj


@define_app(skip_not_completed=False)
class to_primitive:
    """convert an object to primitive python types suitable for serialisation"""

    def __init__(self, convertor: callable = _as_dict):
        self.convertor = convertor

    def main(self, data: SerialisableType) -> SerialisableType:
        """either json convertor a dict from a cogent3 object"""
        return self.convertor(data)


@define_app(skip_not_completed=False)
class from_primitive:
    """deserialises from primitive python types"""

    def __init__(self, deserialiser: callable = deserialise_object):
        self.deserialiser = deserialiser

    def main(self, data: SerialisableType) -> SerialisableType:
        """either json or a dict from a cogent3 object"""
        return self.deserialiser(data)


class tabular(Enum):
    table = "table"
    distances = "distances"
    motif_counts = "motif_counts"
    motif_freqs = "motif_freqs"
    pssm = "pssm"


def _read_it(path):
    try:
        data = path.read()
    except AttributeError:
        try:
            data = path.read_text()
        except AttributeError:
            raise IOError(f"unexpected type {type(path)}")
    return data


def _load_seqs(path, klass, parser, moltype):
    data = _read_it(path)
    data = data.splitlines()
    data = dict(iter(parser(data)))
    seqs = klass(data=data, moltype=moltype)
    seqs.info.source = str(path)
    return seqs


@define_app(app_type=LOADER)
class load_aligned:
    """Loads aligned sequences. Returns an Alignment object."""

    def __init__(self, moltype=None, format="fasta"):
        """
        Parameters
        ----------
        moltype
            molecular type, string or instance
        format : str
            sequence file format
        """
        self.moltype = moltype if moltype is None else get_moltype(moltype)
        self._parser = PARSERS[format.lower()]

    T = Union[SerialisableType, AlignedSeqsType]

    def main(self, path: IdentifierType) -> T:
        """returns alignment"""
        return _load_seqs(path, ArrayAlignment, self._parser, self.moltype)


@define_app(app_type=LOADER)
class load_unaligned:
    """Loads unaligned sequences. Returns a SequenceCollection."""

    def __init__(self, *, moltype=None, format="fasta"):
        """
        Parameters
        ----------
        moltype
            molecular type, string or instance
        format : str
            sequence file format
        """
        self.moltype = moltype if moltype is None else get_moltype(moltype)
        self._parser = PARSERS[format.lower()]

    T = Union[SerialisableType, UnalignedSeqsType]

    def main(self, path: IdentifierType) -> T:
        """returns sequence collection"""
        seqs = _load_seqs(path, SequenceCollection, self._parser, self.moltype)
        return seqs.degap()


@define_app(app_type=LOADER)
class load_tabular:
    """Loads delimited data. Returns a Table."""

    def __init__(
        self,
        with_title=False,
        with_header=True,
        limit=None,
        sep="\t",
        strict=True,
        as_type: tabular = "table",
    ):
        """
        Parameters
        ----------
        with_title
            files have a title
        with_header
            files have a header
        limit
            number of records to read
        sep
            field delimiter
        as_type
            cogent3 type of tabular data
        strict
            all rows MUST have the same number of records
        """
        self._sep = sep
        self._with_title = with_title
        self._with_header = with_header
        self._limit = limit
        self.strict = strict
        self.as_type = tabular(as_type)

    def _parse(self, data):
        """returns header, records, title"""
        title = header = None
        sep = self._sep
        strict = self.strict
        lines = _read_it(data).splitlines()
        if self._limit:
            lines = lines[: self._limit]
        if self._with_title:
            title = lines.pop(0).strip()
        if self._with_header:
            header = [e.strip() for e in lines.pop(0).strip().split(sep)]

        num_records = None if header is None else len(header)
        rows = []
        for line in lines:
            line = line.strip()
            line = [e.strip() for e in line.split(sep)]
            if num_records is None:
                num_records = len(line)
            if strict and len(line) != num_records:
                raise AssertionError(
                    f"Inconsistent number of fields: {len(line)} != {num_records}"
                )
            rows.append(line)

        records = []
        for record in zip(*rows):
            record = numpy.array(record, dtype="O")
            try:
                record = record.astype(int)
            except ValueError:
                try:
                    record = record.astype(float)
                except ValueError:
                    pass
            records.append(record)
        records = numpy.array(records, dtype="O").T
        return header, records, title

    def main(self, path: IdentifierType) -> TabularType:
        try:
            header, data, title = self._parse(path)
        except Exception as err:
            return NotCompleted("ERROR", self, err.args[0], source=str(path))

        if self.as_type is tabular.table:
            return Table(header=header, data=data, title=title)

        assert data.shape[1] == 3, "Invalid tabular data"

        if self.as_type is tabular.distances:
            # records is of the form [ [dim-1, dim-2, value] for entries in DistanceMatrix ]
            return DistanceMatrix({(e[0], e[1]): e[2] for e in data})

        func = {
            tabular.motif_counts: make_motif_counts_from_tabular,
            tabular.motif_freqs: make_motif_freqs_from_tabular,
            tabular.pssm: make_pssm_from_tabular,
        }

        return func[self.as_type](data)


@define_app(app_type=LOADER)
class load_json:
    """Loads json serialised cogent3 objects from a json file.
    Returns whatever object type was stored."""

    def main(self, path: IdentifierType) -> SerialisableType:
        """returns object deserialised from json at path"""
        data = _read_it(path)
        identifier, data, completed = load_record_from_json(data)

        result = deserialise_object(data)
        if hasattr(result, "info"):
            result.info["source"] = result.info.get("source", identifier)
        else:
            try:
                identifier = getattr(result, "source", identifier)
                setattr(result, "source", identifier)
            except AttributeError:
                pass
        return result


@define_app(app_type=LOADER)
class load_db:
    """Loads serialised cogent3 objects from a db.
    Returns whatever object type was stored."""

    def __init__(self, deserialiser: callable = unpickle_it() + from_primitive()):
        self.deserialiser = deserialiser

    def main(self, identifier: IdentifierType) -> SerialisableType:
        """returns deserialised object"""
        data = identifier.read()
        # do we need to inject identifier attribute?
        result = self.deserialiser(data)
        if hasattr(result, "info"):
            result.info["source"] = result.info.get("source", identifier)
        else:
            with contextlib.suppress(AttributeError):
                identifier = getattr(result, "source", identifier)
                setattr(result, "source", identifier)
        return result


@define_app(app_type=WRITER)
class write_json:
    def __init__(
        self,
        data_store: DataStoreABC,
    ):
        self.data_store = data_store
        self._format = "json"

    def main(
        self, data: SerialisableType, identifier: Optional[str] = None
    ) -> IdentifierType:
        identifier = identifier or get_data_source(data)
        if isinstance(data, NotCompleted):
            return self.data_store.write_not_completed(
                unique_id=f"{identifier}.json", data=data.to_json()
            )

        out = make_record_for_json(identifier, data, True)
        data = json.dumps(out)
        return self.data_store.write(unique_id=identifier, data=data)


@define_app(app_type=WRITER)
class write_seqs:  # todo docstring
    def __init__(
        self,
        data_store: DataStoreABC,
        format="fasta",
    ):
        self.data_store = data_store
        self._formatter = FORMATTERS[format]

    def main(
        self, data: SeqsCollectionType, identifier: Optional[str] = None
    ) -> IdentifierType:
        identifier = identifier or get_data_source(data)
        if isinstance(data, NotCompleted):
            return self.data_store.write_not_completed(
                unique_id=f"{identifier}.json", data=data.to_json()
            )

        data = self._formatter(data.to_dict())
        return self.data_store.write(unique_id=identifier, data=data)


@define_app(app_type=WRITER)
class write_tabular:  # todo doctsring
    def __init__(self, data_store: DataStoreABC, format="tsv"):
        self.data_store = data_store
        self._format = format

    def main(
        self, data: TabularType, identifier: Optional[str] = None
    ) -> IdentifierType:
        identifier = identifier or get_data_source(data)
        if isinstance(data, NotCompleted):
            return self.data_store.write_not_completed(
                unique_id=f"{identifier}.json", data=data.to_json()
            )

        output = data.to_string(format=self._format)
        return self.data_store.write(unique_id=identifier, data=output)


@define_app(app_type=WRITER)
class write_db:
    """Write serialised objects to a database instance."""

    def __init__(
        self,
        data_store: DataStoreABC,
        serialiser: callable = to_primitive() + pickle_it(),
    ):
        self.data_store = data_store
        self.serialiser = serialiser

    T = Union[SerialisableType, IdentifierType]

    def main(self, /, data: SerialisableType, *, identifier=None) -> T:
        """
        Parameters
        ----------
        data
            object that has a `to_json()` method, or can be json serialised
        identifier : str
            if not provided, taken from data.source or data.info.source

        Returns
        -------
        identifier
        """
        identifier = identifier or get_data_source(data)
        blob = self.serialiser(data)

        if isinstance(data, NotCompleted):
            return self.data_store.write_not_completed(unique_id=identifier, data=blob)

        if self.data_store.record_type is None:
            self.data_store.record_type = data

        return self.data_store.write(unique_id=identifier, data=blob)<|MERGE_RESOLUTION|>--- conflicted
+++ resolved
@@ -60,9 +60,6 @@
 __status__ = "Alpha"
 
 
-<<<<<<< HEAD
-@define_app(skip_not_completed=False)
-=======
 _datastore_reader_map = {}
 
 
@@ -179,8 +176,7 @@
     return klass(base_path, suffix=suffix, limit=limit)
 
 
-@define_app
->>>>>>> 37a38d64
+@define_app(skip_not_completed=False)
 def pickle_it(data: SerialisableType) -> bytes:
     return pickle.dumps(data)
 
