--- conflicted
+++ resolved
@@ -46,7 +46,6 @@
 
 
 # Tests from test_sequence.py
-<<<<<<< HEAD
 @pytest.mark.xfail(
     reason="AttributeError: 'MolType' object has no attribute 'coerce_str'"
 )
@@ -89,9 +88,7 @@
     assert got == expect
 
 
-=======
 @pytest.mark.xfail(reason="refactor: how to serialise an alphabet")
->>>>>>> f0d1ecb2
 def test_to_json():
     """to_json roundtrip recreates to_dict"""
     dna = new_moltype.DNA
