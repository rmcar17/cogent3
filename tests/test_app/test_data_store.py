--- conflicted
+++ resolved
@@ -290,8 +290,6 @@
                 path, suffix=".json", if_exists=OVERWRITE, create=True
             )
             self.assertEqual(len(dstore), 0)
-<<<<<<< HEAD
-=======
             # tests the case when the directory has the file with the same suffix to self.suffix and log files
             with open(
                 os.path.join(path, "test_write_class_source_create_delete.json"), "w"
@@ -309,7 +307,6 @@
                 path, suffix=".json", if_exists=OVERWRITE, create=True
             )
             self.assertEqual(len(dstore), 0)
->>>>>>> 48f63d6a
             # tests the case when the directory has the file with the different suffix to self.suffix
             with open(
                 os.path.join(path, "test_write_class_source_create_delete.dummySuffix"),
@@ -325,8 +322,6 @@
                 path, suffix=".dummySuffix", if_exists=OVERWRITE, create=True
             )
             self.assertEqual(len(dstore), 0)
-<<<<<<< HEAD
-=======
             # tests the case when the directory only has log files
             with open(
                 os.path.join(path, "test_write_class_source_create_delete.log"), "w"
@@ -336,7 +331,6 @@
                 path, suffix=".json", if_exists=OVERWRITE, create=True
             )
             self.assertEqual(len(dstore), 0)
->>>>>>> 48f63d6a
 
 
 class ZippedDataStoreTests(TestCase, DataStoreBaseTests):
@@ -368,16 +362,6 @@
         with TemporaryDirectory(dir=".") as dirname:
             path = os.path.join(dirname, "delme_dir")
             os.mkdir(path)
-<<<<<<< HEAD
-            with zipfile.ZipFile(os.path.join(path, self.basedir), "w") as myzip:
-                with open("dummyPrefix_.dummySuffix", "w"):
-                    pass
-                myzip.write("dummyPrefix_.dummySuffix")
-            # tests the case when the ZippedDataStore has other different suffixes to self.suffix
-            with self.assertRaises(RuntimeError):
-                dstore = self.WriteClass(
-                    os.path.join(path, self.basedir),
-=======
 
             # tests the case when the ZippedDataStore only contains files with the same suffix as self.suffix
             test_case1_zip = "delme1.zip"
@@ -423,21 +407,10 @@
             with self.assertRaises(RuntimeError):
                 dstore = self.WriteClass(
                     os.path.join(path, test_case3_zip),
->>>>>>> 48f63d6a
                     suffix=".json",
                     if_exists=OVERWRITE,
                     create=True,
                 )
-<<<<<<< HEAD
-            # tests the case when the ZippedDataStore only contains files with the same suffix as self.suffix
-            with zipfile.ZipFile("delme.zip", "w") as myzip:
-                with open("dummyPrefix_.json", "w"):
-                    pass
-                myzip.write("dummyPrefix_.json")
-            dstore = self.WriteClass(
-                "delme.zip", suffix=".json", if_exists=OVERWRITE, create=True
-            )
-=======
 
             # tests the case when the ZippedDataStore contains only log files
             test_case4_zip = "delme4.zip"
@@ -453,7 +426,6 @@
                 create=True,
             )
             self.assertEqual(len(dstore), 0)
->>>>>>> 48f63d6a
 
 
 class TinyDBDataStoreTests(TestCase):
