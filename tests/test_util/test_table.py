--- conflicted
+++ resolved
@@ -159,7 +159,6 @@
         self.assertEqual(t1.get_columns(["chrom", "length"]).shape[0], t1.shape[0])
         self.assertEqual(t1.get_columns(["chrom", "length"]).shape[1], 2)
 
-<<<<<<< HEAD
     def test_get_continuation_tables(self):
         """test the table get_continuation_tables method"""
         from cogent3.format.table import get_continuation_tables
@@ -177,13 +176,10 @@
                 self.t6_header, self.t6_rows, identifiers=3, max_width=2
             )
 
-=======
->>>>>>> 07d6539b
     def test_grid_table_format(self):
         """test the table grid_table_format method"""
         from cogent3.format.table import grid_table_format
 
-<<<<<<< HEAD
         formatted_grid = grid_table_format(
             self.t6_header, self.t6_rows, title="Test", legend="Units"
         )
@@ -196,19 +192,6 @@
             legend="Extra Long Legend",
         )
         self.assertEqual(len(formatted_grid.split("\n")), len(self.t6_rows) * 2 + 7 + 2)
-=======
-        t6_header = ["id", "foo", "bar"]
-        t6_rows = [["60", " | ", "666"], ["70", "bca", "777"]]
-        formatted_grid = grid_table_format(
-            t6_header, t6_rows, title="Test", legend="Units"
-        )
-        self.assertEqual(len(formatted_grid.split("\n")), len(t6_rows) * 2 + 7)
-
-        formatted_grid = grid_table_format(
-            t6_header, t6_rows, title="Really Long Title", legend="Extra Long Legend"
-        )
-        self.assertEqual(len(formatted_grid.split("\n")), len(t6_rows) * 2 + 7 + 2)
->>>>>>> 07d6539b
 
     def test_joined(self):
         """test the table joined method"""
@@ -236,26 +219,14 @@
         """Exercising the table markdown method"""
         from cogent3.format.table import markdown
 
-<<<<<<< HEAD
         markdown_table = markdown(self.t6_header, self.t6_rows, justify="crl")
-        markdown_list = markdown_table.split("\n")
-        self.assertEqual(len(markdown_list), len(self.t6_rows) + 2)
-        self.assertEqual(markdown_list[2][8], "\\")
-
-        with self.assertRaises(ValueError):
-            _ = markdown(self.t6_header, self.t6_rows, justify="cr1")
-=======
-        t6_header = ["id", "foo", "bar"]
-        t6_rows = [["60", " | ", "666"], ["70", "bca", "777"]]
-        markdown_table = markdown(t6_header, t6_rows, justify="crl")
         markdown_list = markdown_table.split("\n")
         self.assertEqual(markdown_list[2].count(r"|"), 5)
         # the pipe symbol should have been escaped
         self.assertEqual(markdown_list[2].count(r"\|"), 1)
 
         with self.assertRaises(ValueError):
-            _ = markdown(t6_header, t6_rows, justify="cr1")
->>>>>>> 07d6539b
+            _ = markdown(self.t6_header, self.t6_rows, justify="cr1")
 
     def test_normalized(self):
         """test the table normalized method"""
@@ -380,11 +351,7 @@
         separated_table = separator_format(
             self.t6_header, self.t6_rows, sep=" | ", title="Test", legend="Units"
         )
-<<<<<<< HEAD
         self.assertEqual(len(separated_table.split("\n")), len(self.t6_rows) + 3)
-=======
-        self.assertEqual(len(separated_table.split("\n")), len(t6_rows) + 3)
->>>>>>> 07d6539b
 
     def test_separator_format_writer(self):
         """exercising separator_format_writer"""
